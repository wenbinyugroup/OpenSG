from mpi4py import MPI
import numpy as np
import dolfinx
import basix
from dolfinx.fem import form, petsc, Function, locate_dofs_topological
from ufl import TrialFunction, TestFunction, rhs, as_tensor, dot, SpatialCoordinate, Measure
import petsc4py.PETSc
from dolfinx.fem.petsc import assemble_matrix

from mpi4py import MPI
import ufl
from contextlib import ExitStack


def generate_boundary_markers(xmin, xmax):
    def is_left_boundary(x):
        return np.isclose(x[0], xmin)
    def is_right_boundary(x):
        return np.isclose(x[0], xmax)
    return is_left_boundary, is_right_boundary


def solve_ksp(A, F, V):
    """Krylov Subspace Solver for Aw = F

    Parameters
    ----------
    A : array
        stiffness matrix
    F : array
        Load or force vector
    V : function space
        _description_

    Returns
    -------
    array
        solution vector (displacement field)
    """
    w = Function(V)
    ksp = petsc4py.PETSc.KSP()
    ksp.create(comm = MPI.COMM_WORLD)
    ksp.setOperators(A)
    ksp.setType("preonly")
    ksp.getPC().setType("lu")
    ksp.getPC().setFactorSolverType("mumps")
    ksp.getPC().setFactorSetUpSolverType()
    ksp.getPC().getFactorMatrix().setMumpsIcntl(icntl = 24, ival = 1)  # detect null pivots
    ksp.getPC().getFactorMatrix().setMumpsIcntl(icntl = 25, ival = 0)  # do not compute null space again
    ksp.setFromOptions()
    ksp.solve(F, w.vector)
    w.vector.ghostUpdate(
        addv = petsc4py.PETSc.InsertMode.INSERT, mode = petsc4py.PETSc.ScatterMode.FORWARD
    )
    ksp.destroy()
    return w

def compute_nullspace(V):
    """Compute nullspace to restrict Rigid body motions

    Constructs a translational null space for the vector-valued function space V
    and ensures that it is properly orthonormalized.

    Parameters
    ----------
    V : functionspace
        _description_

    Returns
    -------
    NullSpace
        Nullspace of V
    """
    # extract the Index Map from the Function Space
    index_map = V.dofmap.index_map

    # initialize nullspace basis with petsc vectors
    nullspace_basis = [
        dolfinx.la.create_petsc_vector(index_map, V.dofmap.index_map_bs)
        for _ in range(4)
    ]

    with ExitStack() as stack:
        vec_local = [stack.enter_context(xx.localForm()) for xx in nullspace_basis]
        basis = [np.asarray(xx) for xx in vec_local]

    # identify the degrees of freedom indices for each subspace (x, y, z)
    dofs = [V.sub(i).dofmap.list for i in range(3)]

    # Build translational null space basis
    for i in range(3):
        basis[i][dofs[i]] = 1.0

    # Create vector space basis and orthogonalize
    dolfinx.la.orthonormalize(nullspace_basis)
    
    ret_val = petsc4py.PETSc.NullSpace().create(nullspace_basis, comm = MPI.COMM_WORLD)

    return ret_val

def create_gamma_e(x):
    """_summary_

    Parameters
    ----------
    x : _type_
        _description_

    Returns
    -------
    _type_
        _description_
    """
    gamma_e = as_tensor([
        (1, 0, 0, x[0], 0, 0),
        (0, 1, 0, 0, x[0], 0),
        (0, 0, 0, 0, 0, 0),
        (0, 0, 0, 0, 0, 0),
        (0, 0, 0, 0, 0, 0),
        (0, 0, 1, 0, 0, x[0]),
    ])
    
    return gamma_e

def R_sig(C, t):
    """Compute rotation matrix

    Parameters
    ----------
    C : _type_
        _description_
    t : _type_
        _description_

    Returns
    -------
    _type_
        _description_
    """
    th = np.deg2rad(t)
    c, s, cs = np.cos(th), np.sin(th), np.cos(th) * np.sin(th)
    R_Sig = np.array([
        (c**2, s**2, 0, 0, 0, -2 * cs),
        (s**2, c**2, 0, 0, 0, 2 * cs),
        (0, 0, 1, 0, 0, 0),
        (0, 0, 0, c, s, 0),
        (0, 0, 0, -s, c, 0),
        (cs, -cs, 0, 0, 0, c**2 - s**2),
        ])
    ret_val = np.matmul(np.matmul(R_Sig, C), R_Sig.transpose())
    return ret_val

def Dee(x, u, material_props, theta, Eps):
    """ Simplifying gamma_e.T*C*gamma_e

    Parameters
    ----------
    i : _type_
        _description_

    Returns
    -------
    _type_
        _description_
    """
    C = sigma(u, material_props, theta, Eps)[1]
    x0 = x[0]
    dee = as_tensor([
        (C[0, 0], C[0, 1], C[0, 5], x0 * C[0, 0], x0 * C[0, 1], x0 * C[0, 5]),
        (C[1, 0], C[1, 1], C[1, 5], x0 * C[1, 0], x0 * C[1, 1], x0 * C[1, 5]),
        (C[5, 0], C[5, 1], C[5, 5], x0 * C[5, 0], x0 * C[5, 1], x0 * C[5, 5]),
        (x0 * C[0, 0], x0 * C[0, 1], x0 * C[0, 5], x0 * x0 * C[0, 0], x0 * x0 * C[0, 1], x0 * x0 * C[0, 5]),
        (x0 * C[1, 0], x0 * C[1, 1], x0 * C[1, 5], x0 * x0 * C[1, 0], x0 * x0 * C[1, 1], x0 * x0 * C[1, 5]),
        (x0 * C[5, 0], x0 * C[5, 1], x0 * C[5, 5], x0 * x0 * C[5, 0], x0 * x0 * C[5, 1], x0 * x0 * C[5, 5]),
    ])
    return dee

def sigma(vector, material_parameters, theta, Eps):
    E1, E2, E3 = material_parameters["E"]
    G12, G13, G23 = material_parameters["G"]
    v12, v13, v23 = material_parameters["nu"]
    S = np.zeros((6, 6))
    S[0, 0], S[1, 1], S[2, 2] = 1 / E1, 1 / E2, 1 / E3
    S[0, 1], S[0, 2] = -v12 / E1, -v13 / E1
    S[1, 0], S[1, 2] = -v12 / E1, -v23 / E2
    S[2, 0], S[2, 1] = -v13 / E1, -v23 / E2
    S[3, 3], S[4, 4], S[5, 5] = 1 / G23, 1 / G13, 1 / G12
    C = np.linalg.inv(S)
    C = R_sig(C, theta)
    s1 = ufl.dot(as_tensor(C), eps(vector)[1] + Eps)
    return as_tensor([(s1[0], s1[5], s1[4]), (s1[5], s1[1], s1[3]), (s1[4], s1[3], s1[2])]), C
    
def eps(vector):  # (Gamma_h * w)
    E1 = ufl.as_vector([0, 0, vector[2].dx(0), (vector[1].dx(0)), (vector[0].dx(0)), 0])
    ans = as_tensor([
        (E1[0], 0.5 * E1[5], 0.5 * E1[4]),
        (0.5 * E1[5], E1[1], 0.5 * E1[3]),
        (0.5 * E1[4], 0.5 * E1[3], E1[2]),
        ])
    return ans, E1

####################################Finite Element Implementation ##########################################
# Local Frame for Boundary (should be same as quad mesh local frame)
# Local frame from OpenSG  (wind blade quad mesh)

### local reference frames
def local_frame(mesh): 
    t = ufl.Jacobian(mesh)
    t1 = ufl.as_vector([t[0, 0], t[1, 0], t[2, 0]]) # tangential curvilinear direction -1
    t2 = ufl.as_vector([t[0, 1], t[1, 1], t[2, 1]]) # tangential curvilinear direction -2
    e3 = ufl.cross(t1, t2) # normal direction 
    e3 /= ufl.sqrt(ufl.dot(e3, e3))
    e1=  t2/ ufl.sqrt(ufl.dot(t2, t2)) # 1- direction
    e2 = ufl.cross(e3, e1)
    e2 /= ufl.sqrt(ufl.dot(e2, e2)) # 2- direction
    return e1, e2, e3
    # Note: we don't require local_frame when we are using input orientation stored in EE1, EE2,N.
# On comparison of local_frame(mesh) and given dc matrix (EE1,EE2,N), the difference is former is clockwise about beam axis, while later is ccw about beam axis
# for circumferential tangent direction. local_frame(mesh)-[e1,e2,e3] can be interpolated to DG (deg 0) with shape 3 to compare both data.
# manually generated local frame of 1D curved mesh
def local_frame_1D_manual(mesh_l, num_cells_l):
    coord = mesh_l.geometry.x
    V_l = dolfinx.fem.functionspace(mesh_l, basix.ufl.element(
        "DG", mesh_l.topology.cell_name(), 0, shape = (3, )))   
    c_to_v = mesh_l.topology.connectivity(mesh_l.topology.dim, 0)  # cell_to_vertex connectivity
    E2 = Function(V_l) 
    for cell in range(num_cells_l):
        vertices = c_to_v.links(cell)
        dofs = V_l.dofmap.cell_dofs(cell) 
        n = coord[vertices[1]]-coord[vertices[0]] #          [x2-x1,y2-y1,z2-z1]
        E2.vector[3*cell:3*cell+3] = n/np.linalg.norm(n) 
    e1= ufl.as_vector([1,0,0]) # Global x-axis 
    e3 = ufl.cross(e1,E2) 
    return e1,E2,e3
    
def local_frame_1D(mesh): 
    t = ufl.Jacobian(mesh)
    t1 = ufl.as_vector([t[0, 0], t[1, 0], t[2, 0]]) # tangent vector of 1D curved mesh
    e2 =  t1/ ufl.sqrt(ufl.dot(t1, t1))
    e1 =  ufl.as_vector([1,0,0]) # Right Lay up
    e3 = ufl.cross(e1,e2)
    e3 =  e3/ ufl.sqrt(ufl.dot(e3, e3)) 
    return e1, e2, e3

# Note grad(e2) will give derivatives of e2 in (x,yz,) global mesh frame. But, to obtain derivatives along local curvoilinear coordinates, 
# we use directional derivatives.
def deri(e): 
    # derivatives of local frame (Refer: Prof: Yu thesis)
    #a3,1
    e1,e2,e3 = e[0],e[1],e[2]
    a1_1 = ufl.dot(e1,ufl.grad(e1))
    a1_2 = ufl.dot(e2,ufl.grad(e1)) # directional derivative of e2 along e1 direction.
    a2_1 = ufl.dot(e1,ufl.grad(e2))
    a2_2 = ufl.dot(e2,ufl.grad(e2))
    a3_1 = ufl.dot(e1,ufl.grad(e3))
    a3_2 = ufl.dot(e2,ufl.grad(e3))
    
    # Initial Curvatures (Shell Element)
    k11= ufl.dot(a3_1,e1)
    k12= ufl.dot(a3_1,e2)
    k21= ufl.dot(a3_2,e1)
    k22= ufl.dot(a3_2,e2)
    k13= ufl.dot(a1_1,e2)
    k23= ufl.dot(a1_2,e2)
    return k11, k12, k21, k22, k13, k23

def local_grad(ee,q):
    return ufl.dot(ee, ufl.grad(q))

def ddot(w,d1):
    return (d1[0] * w[0] + d1[1] * w[1] + d1[2] * w[2])

############################################################################
# We need four matrices for our energy form/weak form 
# EB requires only (Gamma_h and Gamma_e) matrix
# Timo needs (Gamma_l and Gamma_d) matrix. Note in paper, Gamma_l mentioend, but that does not contribute to Timoshenko like model.
# For input, local frame (e), spatial coordinate x and dx is required as Gamma_h for left boun/right boun/main qaud mesh would be different.
# Gamma_h*w column matrix
def gamma_h(e,x,w):    
    k11,k12,k21,k22,k13,k23= deri(e) # extracting initial curvatures
    x11,x21,x31= local_grad(e[0],x[0]), local_grad(e[0],x[1]), local_grad(e[0],x[2])
    x12,x22,x32= local_grad(e[1],x[0]), local_grad(e[1],x[1]), local_grad(e[1],x[2])
    y1,y2,y3= local_grad(e[2],x[0]), local_grad(e[2],x[1]), local_grad(e[2],x[2])
    d1 = [x11,x21,x31]
    d2 = [x12,x22,x32]
    d3 = [y1,y2,y3]

    d11 = ufl.as_vector([-k11*d3[ii]+k13*d2[ii] for ii in range(3)])
    d22 = ufl.as_vector([-k22*d3[ii]-k23*d1[ii] for ii in range(3)])
    d12 = ufl.as_vector([-k21*d3[ii]+k23*d2[ii] for ii in range(3)])
    d21 = ufl.as_vector([-k12*d3[ii]-k13*d1[ii] for ii in range(3)])
    
    w_d1 = [local_grad(e[0],w[i]) for i in range(3)]
    w_d2 = [local_grad(e[1],w[i]) for i in range(3)]
    w_d11 = [local_grad(e[0],w_d1[i]) for i in range(3)]
    w_d22 = [local_grad(e[1],w_d2[i]) for i in range(3)]

    w_d12 = [local_grad(e[1],w_d1[ii]) for ii in range(3)]
    w_d21 = [local_grad(e[0],w_d2[ii]) for ii in range(3)]
    w_11 = [local_grad(d11,w[ii]) for ii in range(3)]
    w_22 = [local_grad(d22,w[ii]) for ii in range(3)]
    w_12 = [local_grad(d12,w[ii]) for ii in range(3)]
    w_21 = [local_grad(d21,w[ii]) for ii in range(3)]

    G1 = ddot(w_d1,d1)
    G2 = ddot(w_d2,d2)
    G3 = ddot(w_d1,d2)+ddot(w_d2,d1)
    G4 = -k11*G1-k12*0.5*G3-ddot(w_d11,d3)+k13*ddot(w_d2,d3)-ddot(w_11,d3)
    G5 = -k22*G2-k21*0.5*G3-ddot(w_d22,d3)-k23*ddot(w_d1,d3)-ddot(w_22,d3)
    G6 = -(k11+k22)*0.5*G3-k12*G2-k21*G1+k23*ddot(w_d2,d3)-k13*ddot(w_d1,d3) \
       -ddot(w_d12,d3)-ddot(w_d21,d3)-ddot(w_12,d3)-ddot(w_21,d3)

    ret_val = as_tensor([G1,G2,G3,G4,G5,G6])
    return ret_val

def gamma_l(e,x,w): 
    # e,x required as element can be of left/right boundary or quad mesh
    y1,y2,y3 = x[2],x[0],x[1]  # In MSG-Shell formulations, y1 should be the beam axis & (y2,y3) as cross-sectional coordinates)
    
    # In mesh data, z coordinates are
    k11,k12,k21,k22,k13,k23= deri(e)
    x11,x21,x31= local_grad(e[0],x[0]), local_grad(e[0],x[1]), local_grad(e[0],x[2])
    x12,x22,x32= local_grad(e[1],x[0]), local_grad(e[1],x[1]), local_grad(e[1],x[2])
    y1,y2,y3= local_grad(e[2],x[0]), local_grad(e[2],x[1]), local_grad(e[2],x[2])
    d1 = [x11,x21,x31]
    d2 = [x12,x22,x32]
    d3 = [y1,y2,y3]
    dd1,dd2,dd3 = ufl.as_vector(d1), ufl.as_vector(d2), ufl.as_vector(d3)
    # wd = [w[i].dx(0) for i in range(3)] # dx(0) is for w'
    
    # Gamma_l*w' column matrix     (w' defined by same function space as test/trail function
    #                                are basis functions which are same for both w and w')
    w_d1 = ufl.as_vector([local_grad(dd1,w[ii]) for ii in range(3)])
    w_d2= ufl.as_vector([local_grad(dd2,w[ii]) for ii in range(3)])

    L1,L2 = x11*(ddot(d1,w)),x12*(ddot(d2,w))
    L3 = ddot(x11*dd2+x12*dd1,w)
    L4 = -2*x11*ddot(w_d1,d3)+ddot(k11*(y1*dd3-x11*dd1)-0.5*k12*(x12*dd1+x11*dd2),w)
    L5 = -2*x12*ddot(w_d2,d3)+ddot(k22*(y1*dd3-x12*dd2)-0.5*k21*(x12*dd1+x11*dd2),w)
    L6 = -2*ddot(x11*w_d2+x12*w_d1,d3)+ddot(k12*(y1*dd3-x12*dd2)+k21*(y1*dd3-x11*dd1)-0.5*(k11+k22)*(x12*dd1+x11*dd2),w)
    ret_val = as_tensor([L1,L2,L3,L4,L5,L6])
    return ret_val
    
# Gamma_e matrix   
def construct_gamma_e(e,x):
    k11,k12,k21,k22,k13,k23= deri(e)
    x11,x21,x31= local_grad(e[0],x[0]), local_grad(e[0],x[1]), local_grad(e[0],x[2])
    x12,x22,x32= local_grad(e[1],x[0]), local_grad(e[1],x[1]), local_grad(e[1],x[2])
    y1,y2,y3= local_grad(e[2],x[0]), local_grad(e[2],x[1]), local_grad(e[2],x[2])
    
    d1 = [x11,x21,x31]
    d2 = [x12,x22,x32]
    d3 = [y1,y2,y3]
    Rn = x[1]*(x11*x32+x12*x31)-x[2]*(x11*x22+x12*x21)

    E41 = -k11*(x11**2-y1**2)-k12*x11*x12
    E51 = -k21*x11*x12-k22*(x12**2-y1**2)
    E61 = -k11*x11*x12-k12*(x12**2-y1**2)-k22*x11*x12-k21*(x11**2-y1**2)

    E42 = k11*(y1*(x[1]*y3-x[2]*y2)+x11*(x[2]*x21-x[1]*x31))+k12*0.5*(-Rn)+2*x11*(y2*x31-y3*x21)
    E52 = k22*(y1*(x[1]*y3-x[2]*y2)+x12*(x[2]*x22-x[1]*x32))+k21*0.5*(-Rn)+2*x12*(y2*x32-y3*x22)     

    E62 = (k11+k22)*0.5*(-Rn)+(k12+k21)*(y1*(x[1]*y3-x[2]*y2))+k12*x12*(x[2]*x22-x[1]*x32)\
        +2*(y2*(x12*x31+x11*x32)-y3*(x12*x21+x11*x22))+k21*x11*(x[2]*x21-x[1]*x31)

    E43= k11*x[2]*(y1**2-x11**2)-k12*x11*x12*x[2]+x11*(y3*x11-2*y1*x31)
    E53= k22*x[2]*(y1**2-x12**2)-k21*x11*x12*x[2]+x12*(y3*x12-2*y1*x32)
    E63= -(k11+k22)*x[2]*x11*x12+x[2]*(k12*(y1**2-x12**2)+k21*(y1**2-x11**2))-2*y1*(x12*x31+x11*x32)+2*y3*x11*x12

    E44= k11*x[1]*(-y1**2+x11**2)+k12*x11*x12*x[1]+x11*(-y2*x11+2*y1*x21)
    E54= k22*x[1]*(-y1**2+x12**2)+k21*x11*x12*x[1]+x12*(-y2*x12+2*y1*x22)
    E64= (k11+k22)*x11*x12*x[1]+x[1]*(k12(-y1**2+x12**2)+k21*(-y1**2+x11**2))+2*y1*(x12*x21+x11*x22)-2*y2*x11*x12

    ret_val = as_tensor([
        (x11**2, x11*(x[1]*x31-x[2]*x21), x[2]*x11**2, -x[1]*x11**2),
        (x12**2, x12*(x[1]*x32-x[2]*x22), x[2]*x12**2, -x[1]*x12**2),
        (2*x11*x12,Rn, 2*x11*x12*x[2], -2*x11*x12*x[1]),
        (E41,E42,E43,E44),
        (E51,E52,E53,E54), 
        (E61,E62,E63,E64)])
    return ret_val

def gamma_d(e,x):
    x11, x21, x31 = local_grad(e[0],x[0]), local_grad(e[0],x[1]), local_grad(e[0],x[2])
    x12, x22, x32 = local_grad(e[1],x[0]), local_grad(e[1],x[1]), local_grad(e[1],x[2])
    y1, y2, y3= local_grad(e[2],x[0]), local_grad(e[2],x[1]), local_grad(e[2],x[2])
    O = ufl.as_vector((0,0,0,0))
    R = ufl.as_vector((-y1,-y3*x[1]+y2*x[2],-x[2]*y1,x[1]*y1))
    ret_val = as_tensor([O,O,O,x11*x11*R,x12*x12*R,2*x11*x12*R])
    return ret_val


def local_boun(mesh, frame, subdomains):
    # Obtaining preprocessing mesh terms for boundary as well as main wb (quad mesh).
    # not to confuse with l here, it applies for right boundary as well by giving appropriate arguments
    V = dolfinx.fem.functionspace(mesh, basix.ufl.element(
        "S", mesh.topology.cell_name(), 2, shape = (3, )))
    le1, le2, le3 = frame
    e1l, e2l, e3l = Function(V), Function(V), Function(V)
    
    fexpr1 = dolfinx.fem.Expression(le1,V.element.interpolation_points(), comm = MPI.COMM_WORLD)
    e1l.interpolate(fexpr1) 
    
    fexpr2 = dolfinx.fem.Expression(le2,V.element.interpolation_points(), comm = MPI.COMM_WORLD)
    e2l.interpolate(fexpr2) 
    
    fexpr3 = dolfinx.fem.Expression(le3,V.element.interpolation_points(), comm = MPI.COMM_WORLD)
    e3l.interpolate(fexpr3) 
    
    frame = [e1l,e2l,e3l]
    dv = TrialFunction(V)
    v = TestFunction(V)
    x = SpatialCoordinate(mesh)
    dx = Measure('dx')(domain=mesh, subdomain_data=subdomains)
        
    return frame, V, dv, v, x, dx
          
def A_mat(ABD, e_l, x_l, dx_l, nullspace_l, v_l, dvl, nphases):
    """Assembly matrix

    Parameters
    ----------
    ABD : _type_
        _description_
    e_l : _type_
        _description_
    x_l : _type_
        _description_
    dx_l : _type_
        _description_
    nullspace_l : _type_
        _description_
    v_l : _type_
        _description_
    dvl : _type_
        _description_
    nphases : _type_
        _description_

    Returns
    -------
    _type_
        _description_
    """
    F2 = sum([dot(dot(as_tensor(ABD[i]),gamma_h(e_l,x_l,dvl)), gamma_h(e_l,x_l,v_l))*dx_l(i) for i in range(nphases)])   
    A_l = assemble_matrix(form(F2))
    A_l.assemble()
    A_l.setNullSpace(nullspace_l) 
    return A_l

<<<<<<< HEAD
def solve_eb_boundary(ABD, meshdata):
=======
def solve_eb_boundary(ABD, meshdata, nphases):
>>>>>>> f5c9f5f7
    """_summary_

    Parameters
    ----------
    ABD : List of ABD matrices for each phase
        _description_
    meshdata : _type_
        _description_
    nphases : _type_
        _description_

    Returns
    -------
    _type_
        _description_
    """
<<<<<<< HEAD
    # assert len(ABD) == nphases
    nphases = len(ABD)
=======
>>>>>>> f5c9f5f7
    mesh = meshdata["mesh"]
    # frame = meshdata["frame"]
    frame = local_frame_1D(mesh)
    subdomains = meshdata["subdomains"]
    nullspace = meshdata["nullspace"]
    # For applying bc, we only require solved fluctuating functions (V0) as input to bc.
    e, V, dv, v_, x, dx = local_boun(mesh,frame,subdomains)          
    mesh.topology.create_connectivity(1, 1)
    V0 = initialize_array(V)[0]
    A = A_mat(ABD, e,x,dx,compute_nullspace(V),v_,dv, nphases)
    for p in range(4):
        Eps = construct_gamma_e(e,x)[:,p]
        F2 = sum([dot(dot(as_tensor(ABD[i]),Eps), gamma_h(e,x,v_))*dx(i) for i in range(nphases)])   
        r_he = form(rhs(F2))
        F = petsc.assemble_vector(r_he)
        F.ghostUpdate(addv = petsc4py.PETSc.InsertMode.ADD, mode = petsc4py.PETSc.ScatterMode.REVERSE)
        nullspace.remove(F)
        w = solve_ksp(A,F,V)
        V0[:,p]= w.vector[:] 
    return V0
    
def initialize_array(V_l):
    xxx = 3*len(np.arange(*V_l.dofmap.index_map.local_range))  # total dofs 
    V0 = np.zeros((xxx,4))
    Dle = np.zeros((xxx,4))
    Dhe = np.zeros((xxx,4))
    Dhd = np.zeros((xxx,4))
    Dld = np.zeros((xxx,4))
    D_ed = np.zeros((4,4))
    D_dd = np.zeros((4,4))
    D_ee = np.zeros((4,4))  
    V1s = np.zeros((xxx,4))
    return V0,Dle,Dhe,Dhd,Dld,D_ed,D_dd,D_ee,V1s


def dof_mapping_quad(V, v2a, V_l, w_ll, boundary_facets_left, entity_mapl):
    """dof mapping makes solved unknown value w_l(Function(V_l)) assigned to v2a (Function(V)). 
    The boundary of wind blade mesh is a 1D curve. The facet/edge number is obtained from cell to edge connectivity (conn3) showed in subdomain subroutine.
    The same facet/edge number of extracted mesh_l (submesh) is obtaine din entity_mapl (gloabl mesh number). refer how submesh was generated.
    Therefore, once identifying the edge number being same for global(mesh)&boundary mesh(mesh_l), we equate the dofs and store w_l to v2a.
    The dofs can be verified by comparing the coordinates of local and global dofs if required. 

    Parameters
    ----------
    V : _type_
        _description_
    v2a : _type_
        _description_
    V_l : _type_
        _description_
    w_ll : 1D array (len(4))
        Fluctuating function data for case p
    boundary_facets_left : _type_
        _description_
    entity_mapl : _type_
        _description_


    Returns
    -------
    _type_
        _description_
    """
    dof_S2L = []
    deg = 2
    for i,xx in enumerate(entity_mapl):
        dofs = locate_dofs_topological(V, 1, np.array([xx]))
        dofs_left= locate_dofs_topological(V_l, 1, np.array([boundary_facets_left[i]]))
        for k in range(deg+1):
            if dofs[k] not in dof_S2L:
                dof_S2L.append(dofs[k])
                for j in range(3):
                    v2a.vector[3*dofs[k]+j] = w_ll[3*dofs_left[k]+j] # store boundary solution of fluctuating functions
    return v2a<|MERGE_RESOLUTION|>--- conflicted
+++ resolved
@@ -448,11 +448,8 @@
     A_l.setNullSpace(nullspace_l) 
     return A_l
 
-<<<<<<< HEAD
 def solve_eb_boundary(ABD, meshdata):
-=======
-def solve_eb_boundary(ABD, meshdata, nphases):
->>>>>>> f5c9f5f7
+
     """_summary_
 
     Parameters
@@ -469,11 +466,10 @@
     _type_
         _description_
     """
-<<<<<<< HEAD
+
     # assert len(ABD) == nphases
     nphases = len(ABD)
-=======
->>>>>>> f5c9f5f7
+
     mesh = meshdata["mesh"]
     # frame = meshdata["frame"]
     frame = local_frame_1D(mesh)
